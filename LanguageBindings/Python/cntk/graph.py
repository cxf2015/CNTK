--- conflicted
+++ resolved
@@ -18,29 +18,16 @@
                 
         self.name = name
         self.params = params
-<<<<<<< HEAD
-        self.var_name = var_name
-        self.reader = reader
-
-=======
         self.var_name = var_name        
->>>>>>> 81f3b4f6
         self.consumers = []
         for p in self.params:
             if hasattr(p, 'consumers'):
                 p.consumers.append(self)
-<<<<<<< HEAD
-
-
-    def _is_input(self):
-        return isinstance(self, cntk.ops.Input)
-=======
                 
         self.reader = None
     
     def _is_input(self):
         return isinstance(self, InputComputationNode) 
->>>>>>> 81f3b4f6
 
     def __add__(self, other):
         if not isinstance(other, ComputationNode):
