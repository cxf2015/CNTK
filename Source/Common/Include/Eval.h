--- conflicted
+++ resolved
@@ -98,21 +98,13 @@
     virtual void Evaluate(std::map<std::wstring, std::vector<ElemType>*>& outputs) = 0;
 
     //
-<<<<<<< HEAD
     // Do preallocation/initialization for streaming mode evaluation (one minibatch of fixed size at a time) 
-=======
-    // Do preallocation/initialization for streaming mode evaluation (one input at a time) 
->>>>>>> b4be4a91
     // Should be called after the network is created.
     //
     virtual void PrepareForStreamMode() = 0;
 
     //
-<<<<<<< HEAD
     // Same as Evaluate(inputs, outputs) above, but optimized for streaming mode.
-=======
-    // Same as Evaluate(inputs, outputs) above, but optimized for stream mode (continuous evaluation of input sample one by one).
->>>>>>> b4be4a91
     // Requires a prior call to PrepareForStreamMode()
     //
     virtual void EvaluateStreamMode(std::map<std::wstring, std::vector<ElemType>*>& inputs, std::map<std::wstring, std::vector<ElemType>*>& outputs) = 0;
@@ -181,19 +173,11 @@
 
     virtual void Init(const std::string& config);
 
-<<<<<<< HEAD
     // Do preallocation/initialization for streaming mode evaluation (one minibatch of fixed size at a time) 
     // Should be called after the network is created.
     virtual void PrepareForStreamMode();
 
     // Same as Evaluate(inputs, outputs) above, but optimized for streaming mode.
-=======
-    // Do preallocation/initialization for streaming mode evaluation (one input at a time) 
-    // Should be called after the network is created.
-    virtual void PrepareForStreamMode();
-
-    // Same as Evaluate(inputs, outputs) above, but optimized for stream mode (continuous evaluation of input sample one by one).
->>>>>>> b4be4a91
     // Requires a prior call to PrepareForStreamMode()
     virtual void EvaluateStreamMode(std::map<std::wstring, std::vector<ElemType>*>& inputs, std::map<std::wstring, std::vector<ElemType>*>& outputs);
 
