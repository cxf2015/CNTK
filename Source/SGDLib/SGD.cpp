--- conflicted
+++ resolved
@@ -851,15 +851,7 @@
         if (useDistributedMBReading)
             fprintf(stderr, ", distributed reading is ENABLED");
 
-<<<<<<< HEAD
-    if (numSubminibatchesNeeded > 1 || m_useTwoPassTraining)
-    {
-        if (m_maxSamplesInRAM < SIZE_MAX)
-            fprintf(stderr, ", with maximum %d samples in RAM", (int)m_maxSamplesInRAM);
-        else
-            fprintf(stderr, ", with %d subminibatch", (int)numSubminibatchesNeeded);
-=======
-        if (numSubminibatchesNeeded > 1)
+        if (numSubminibatchesNeeded > 1 || m_useTwoPassTraining)
         {
             if (m_maxSamplesInRAM < SIZE_MAX)
                 fprintf(stderr, ", with maximum %d samples in RAM", (int)m_maxSamplesInRAM);
@@ -867,7 +859,6 @@
                 fprintf(stderr, ", with %d subminibatch", (int)numSubminibatchesNeeded);
         }
         fprintf(stderr, ".\n");
->>>>>>> 17086748
     }
 
     Timer timer;
